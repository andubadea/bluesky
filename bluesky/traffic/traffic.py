""" BlueSky traffic implementation."""
from __future__ import print_function
try:
    from collections.abc import Collection
except ImportError:
    # In python <3.3 collections.abc doesn't exist
    from collections import Collection
from math import *
from random import randint
import numpy as np

import bluesky as bs
from bluesky.core import Entity, timed_function
from bluesky.stack import refdata
from bluesky.stack.recorder import savecmd
from bluesky.tools import geo
from bluesky.tools.misc import latlon2txt
from bluesky.tools.aero import cas2tas, casormach2tas, fpm, kts, ft, g0, Rearth, nm, tas2cas,\
                         vatmos,  vtas2cas, vtas2mach, vcasormach


from bluesky.traffic.asas import ConflictDetection, ConflictResolution, GeofenceDetection
from .windsim import WindSim
from .conditional import Condition
from .trails import Trails
from .adsbmodel import ADSB
from .aporasas import APorASAS
from .autopilot import Autopilot
from .activewpdata import ActiveWaypoint
from .turbulence import Turbulence
from .trafficgroups import TrafficGroups
from .performance.perfbase import PerfBase
from .intent import Intent

# Register settings defaults
bs.settings.set_variable_defaults(performance_model='openap', asas_dt=1.0)

# if bs.settings.performance_model == 'bada':
#     try:
#         print('Using BADA Performance model')
#         from .performance.bada.perfbada import PerfBADA as Perf
#     except Exception as err:# ImportError as err:
#         print(err)
#         print('Falling back to Open Aircraft Performance (OpenAP) model')
#         bs.settings.performance_model = "openap"
#         from .performance.openap import OpenAP as Perf
# elif bs.settings.performance_model == 'openap':
#     print('Using Open Aircraft Performance (OpenAP) model')
#     from .performance.openap import OpenAP as Perf
# else:
#     print('Using BlueSky legacy performance model')
#     from .performance.legacy.perfbs import PerfBS as Perf


class Traffic(Entity):
    """
    Traffic class definition    : Traffic data
    Methods:
        Traffic()            :  constructor
        reset()              :  Reset traffic database w.r.t a/c data
        create(acid,actype,aclat,aclon,achdg,acalt,acspd) : create aircraft
        delete(acid)         : delete an aircraft from traffic data
        deletall()           : delete all traffic
        update(sim)          : do a numerical integration step
        id2idx(name)         : return index in traffic database of given call sign
        engchange(i,engtype) : change engine type of an aircraft
        setnoise(A)          : Add turbulence
    Members: see create
    Created by  : Jacco M. Hoekstra
    """

    def __init__(self):
        super().__init__()

        # Traffic is the toplevel trafficarrays object
        self.setroot(self)

        self.ntraf = 0

        self.cond = Condition()  # Conditional commands list
        self.wind = WindSim()
        self.turbulence = Turbulence()
        self.translvl = 5000.*ft # [m] Default transition level

        with self.settrafarrays():
            # Aircraft Info
            self.id      = []  # identifier (string)
            self.type    = []  # aircaft type (string)

            # Positions
            self.lat     = np.array([])  # latitude [deg]
            self.lon     = np.array([])  # longitude [deg]
            self.distflown = np.array([])  # distance travelled [m]
            self.alt     = np.array([])  # altitude [m]
            self.hdg     = np.array([])  # traffic heading [deg]
            self.trk     = np.array([])  # track angle [deg]

            # Velocities
            self.tas     = np.array([])  # true airspeed [m/s]
            self.gs      = np.array([])  # ground speed [m/s]
            self.gsnorth = np.array([])  # ground speed [m/s]
            self.gseast  = np.array([])  # ground speed [m/s]
            self.cas     = np.array([])  # calibrated airspeed [m/s]
            self.M       = np.array([])  # mach number
            self.vs      = np.array([])  # vertical speed [m/s]

            # Atmosphere
            self.p       = np.array([])  # air pressure [N/m2]
            self.rho     = np.array([])  # air density [kg/m3]
            self.Temp    = np.array([])  # air temperature [K]
            self.dtemp   = np.array([])  # delta t for non-ISA conditions

            # Wind speeds
            self.windnorth = np.array([])  # wind speed north component a/c pos [m/s]
            self.windeast  = np.array([])  # wind speed east component a/c pos [m/s]

            # Traffic autopilot settings
            self.selspd = np.array([])  # selected spd(CAS or Mach) [m/s or -]
            self.aptas  = np.array([])  # just for initializing
            self.selalt = np.array([])  # selected alt[m]
            self.selvs  = np.array([])  # selected vertical speed [m/s]

            # Whether to perform LNAV and VNAV
            self.swlnav    = np.array([], dtype=np.bool)
            self.swvnav    = np.array([], dtype=np.bool)
            self.swvnavspd = np.array([], dtype=np.bool)

            # Flight Models
            self.cd       = ConflictDetection()
            self.cr       = ConflictResolution()
<<<<<<< HEAD
            self.intent   = Intent()
=======
            self.geod     = GeofenceDetection()
>>>>>>> 078425c9
            self.ap       = Autopilot()
            self.aporasas = APorASAS()
            self.adsb     = ADSB()
            self.trails   = Trails()
            self.actwp    = ActiveWaypoint()
            self.perf     = PerfBase()

            # Group Logic
            self.groups = TrafficGroups()

            # Traffic autopilot data
            self.apvsdef  = np.array([])  # [m/s]default vertical speed of autopilot
            self.aphi     = np.array([])  # [rad] bank angle setting of autopilot
            self.ax       = np.array([])  # [m/s2] absolute value of longitudinal accelleration
            self.bank     = np.array([])  # nominal bank angle, [radians]
            self.swhdgsel = np.array([], dtype=np.bool)  # determines whether aircraft is turning

            # Traffic autothrottle settings
            self.swats    = np.array([], dtype=np.bool)  # Switch indicating whether autothrottle system is on/off
            self.thr      = np.array([])        # Thottle seeting (0.0-1.0), negative = non-valid/auto

            # Display information on label
            self.label       = []  # Text and bitmap of traffic label

            # Miscallaneous
            self.coslat = np.array([])  # Cosine of latitude for computations
            self.eps    = np.array([])  # Small nonzero numbers
            self.work   = np.array([])  # Work done throughout the flight

        # Default bank angles per flight phase
        self.bphase = np.deg2rad(np.array([15, 35, 35, 35, 15, 45]))

    def reset(self):
        ''' Clear all traffic data upon simulation reset. '''
        # Some child reset functions depend on a correct value of self.ntraf
        self.ntraf = 0
        # This ensures that the traffic arrays (which size is dynamic)
        # are all reset as well, so all lat,lon,sdp etc but also objects adsb
        super().reset()

        # reset performance model
        self.perf.reset()

        # Reset models
        self.wind.clear()

        # Build new modules for turbulence
        self.turbulence.reset()

        # Noise (turbulence, ADBS-transmission noise, ADSB-truncated effect)
        self.setnoise(False)

        # Reset transition level to default value
        self.translvl = 5000.*ft

    def mcre(self, n, actype="B744", acalt=None, acspd=None, dest=None):
        """ Create one or more random aircraft in a specified area """
        area = bs.scr.getviewbounds()

        # Generate random callsigns
        idtmp = chr(randint(65, 90)) + chr(randint(65, 90)) + '{:>05}'
        acid = [idtmp.format(i) for i in range(n)]

        # Generate random positions
        aclat = np.random.rand(n) * (area[1] - area[0]) + area[0]
        aclon = np.random.rand(n) * (area[3] - area[2]) + area[2]
        achdg = np.random.randint(1, 360, n)
        acalt = acalt or np.random.randint(2000, 39000, n) * ft
        acspd = acspd or np.random.randint(250, 450, n) * kts

        self.cre(acid, actype, aclat, aclon, achdg, acalt, acspd)


    def cre(self, acid, actype="B744", aclat=52., aclon=4., achdg=None, acalt=0, acspd=0):
        """ Create one or more aircraft. """
        # Determine number of aircraft to create from array length of acid
        n = 1 if isinstance(acid, str) else len(acid)

        if isinstance(acid, str):
            # Check if not already exist
            if self.id.count(acid.upper()) > 0:
                return False, acid + " already exists."  # already exists do nothing
            acid = n * [acid]

        # Adjust the size of all traffic arrays
        super().create(n)
        self.ntraf += n

        if isinstance(actype, str):
            actype = n * [actype]

        if isinstance(aclat, (float, int)):
            aclat = np.array(n * [aclat])

        if isinstance(aclon, (float, int)):
            aclon = np.array(n * [aclon])

        # Limit longitude to [-180.0, 180.0]
        aclon[aclon > 180.0] -= 360.0
        aclon[aclon < -180.0] += 360.0

        achdg = refdata.hdg if achdg is None else achdg

        # Aircraft Info
        self.id[-n:]   = acid
        self.type[-n:] = actype

        # Positions
        self.lat[-n:]  = aclat
        self.lon[-n:]  = aclon
        self.alt[-n:]  = acalt

        self.hdg[-n:]  = achdg
        self.trk[-n:]  = achdg

        # Velocities
        self.tas[-n:], self.cas[-n:], self.M[-n:] = vcasormach(acspd, acalt)
        self.gs[-n:]      = self.tas[-n:]
        hdgrad = np.radians(achdg)
        self.gsnorth[-n:] = self.tas[-n:] * np.cos(hdgrad)
        self.gseast[-n:] = self.tas[-n:] * np.sin(hdgrad)

        # Atmosphere
        self.p[-n:], self.rho[-n:], self.Temp[-n:] = vatmos(acalt)

        # Wind
        if self.wind.winddim > 0:
            applywind         = self.alt[-n:]> 50.*ft
            self.windnorth[-n:], self.windeast[-n:]  = self.wind.getdata(self.lat[-n:], self.lon[-n:], self.alt[-n:])
            self.gsnorth[-n:] = self.gsnorth[-n:] + self.windnorth[-n:]*applywind
            self.gseast[-n:]  = self.gseast[-n:]  + self.windeast[-n:]*applywind
            self.trk[-n:]     = np.logical_not(applywind)*achdg + \
                                applywind*np.degrees(np.arctan2(self.gseast[-n:], self.gsnorth[-n:]))
            self.gs[-n:]      = np.sqrt(self.gsnorth[-n:]**2 + self.gseast[-n:]**2)
        else:
            self.windnorth[-n:] = 0.0
            self.windeast[-n:]  = 0.0

        # Traffic performance data
        #(temporarily default values)
        self.apvsdef[-n:] = 1500. * fpm   # default vertical speed of autopilot
        self.aphi[-n:]    = 0.            # bank angle output of autopilot (optional)
        self.ax[-n:]      = kts           # absolute value of longitudinal accelleration
        self.bank[-n:]    = np.radians(25.)

        # Traffic autopilot settings
        self.selspd[-n:] = self.cas[-n:]
        self.aptas[-n:]  = self.tas[-n:]
        self.selalt[-n:] = self.alt[-n:]

        # Display information on label
        self.label[-n:] = n*[['', '', '', 0]]

        # Miscallaneous
        self.coslat[-n:] = np.cos(np.radians(aclat))  # Cosine of latitude for flat-earth aproximations
        self.eps[-n:] = 0.01

        # Finally call create for child TrafficArrays. This only needs to be done
        # manually in Traffic.
        self.create_children(n)

        # Record as individual CRE commands for repeatability
        #print(self.ntraf-n,self.ntraf)
        for j in range(self.ntraf-n,self.ntraf):
            # Reconstruct CRE command
            line = "CRE "+",".join([self.id[j],self.type[j],
                                    str(self.lat[j]),str(self.lon[j]),
                                    str(round(self.trk[j])),str(round(self.alt[j]/ft)),
                                    str(round(self.cas[j]/kts))])
            # Savecmd(cmd,line): line is saved, cmd is used to prevent recording PAN & ZOOM commands and CRE
            # So insert a dummy command to record the line
            savecmd("---",line)

    def creconfs(self, acid, actype, targetidx, dpsi, dcpa, tlosh, dH=None, tlosv=None, spd=None):
        ''' Create an aircraft in conflict with target aircraft.

            Arguments:
            - acid: callsign of new aircraft
            - actype: aircraft type of new aircraft
            - targetidx: id (callsign) of target aircraft
            - dpsi: Conflict angle (angle between tracks of ownship and intruder) (deg)
            - cpa: Predicted distance at closest point of approach (NM)
            - tlosh: Horizontal time to loss of separation ((hh:mm:)sec)
            - dH: Vertical distance (ft)
            - tlosv: Vertical time to loss of separation
            - spd: Speed of new aircraft (CAS/Mach, kts/-)
        '''
        latref  = self.lat[targetidx]  # deg
        lonref  = self.lon[targetidx]  # deg
        altref  = self.alt[targetidx]  # m
        trkref  = radians(self.trk[targetidx])
        gsref   = self.gs[targetidx]   # m/s
        tasref  = self.tas[targetidx]   # m/s
        vsref   = self.vs[targetidx]   # m/s
        cpa     = dcpa * nm
        pzr     = bs.settings.asas_pzr * nm
        pzh     = bs.settings.asas_pzh * ft
        trk     = trkref + radians(dpsi)

        if dH is None:
            acalt = altref
            acvs  = 0.0
        else:
            acalt = altref + dH
            tlosv = tlosh if tlosv is None else tlosv
            acvs  = vsref - np.sign(dH) * (abs(dH) - pzh) / tlosv

        if spd:
            # CAS or Mach provided: convert to groundspeed, assuming that
            # wind at intruder position is similar to wind at ownship position
            tas = tasref if spd is None else casormach2tas(spd, acalt)
            tasn, tase = tas * cos(trk), tas * sin(trk)
            wn, we = self.wind.getdata(latref, lonref, acalt)
            gsn, gse = tasn + wn, tase + we
        else:
            # Groundspeed is the same as ownship
            gsn, gse = gsref * cos(trk), gsref * sin(trk)

        # Horizontal relative velocity vector
        vreln, vrele = gsref * cos(trkref) - gsn, gsref * sin(trkref) - gse
        # Relative velocity magnitude
        vrel    = sqrt(vreln * vreln + vrele * vrele)
        # Relative travel distance to closest point of approach
        drelcpa = tlosh * vrel + (0 if cpa > pzr else sqrt(pzr * pzr - cpa * cpa))
        # Initial intruder distance
        dist    = sqrt(drelcpa * drelcpa + cpa * cpa)
        # Rotation matrix diagonal and cross elements for distance vector
        rd      = drelcpa / dist
        rx      = cpa / dist
        # Rotate relative velocity vector to obtain intruder bearing
        brn     = degrees(atan2(-rx * vreln + rd * vrele,
                                 rd * vreln + rx * vrele))

        # Calculate intruder lat/lon
        aclat, aclon = geo.kwikpos(latref, lonref, brn, dist / nm)
        # convert groundspeed to CAS, and track to heading using actual
        # intruder position
        wn, we     = self.wind.getdata(aclat, aclon, acalt)
        tasn, tase = gsn - wn, gse - we
        acspd      = tas2cas(sqrt(tasn * tasn + tase * tase), acalt)
        achdg      = degrees(atan2(tase, tasn))

        # Create and, when necessary, set vertical speed
        self.cre(acid, actype, aclat, aclon, achdg, acalt, acspd)
        self.ap.selaltcmd(len(self.lat) - 1, altref, acvs)
        self.vs[-1] = acvs

    def delete(self, idx):
        """Delete an aircraft"""
        # If this is a multiple delete, sort first for list delete
        # (which will use list in reverse order to avoid index confusion)
        if isinstance(idx, Collection):
            idx = np.sort(idx)

        # Call the actual delete function
        super().delete(idx)

        # Update number of aircraft
        self.ntraf = len(self.lat)
        return True

    def update(self):
        # Update only if there is traffic ---------------------
        if self.ntraf == 0:
            return

        #---------- Atmosphere --------------------------------
        self.p, self.rho, self.Temp = vatmos(self.alt)

        #---------- ADSB Update -------------------------------
        self.adsb.update()

        #---------- Fly the Aircraft --------------------------
        self.ap.update()  # Autopilot logic
        self.intent.update(self)
        self.update_asas()  # Airborne Separation Assurance
        self.aporasas.update()   # Decide to use autopilot or ASAS for commands

        #---------- Performance Update ------------------------
        self.perf.update()

        #---------- Limit commanded speeds based on performance ------------------------------
        self.aporasas.tas, self.aporasas.vs, self.aporasas.alt = \
            self.perf.limits(self.aporasas.tas, self.aporasas.vs,
                             self.aporasas.alt, self.ax)

        #---------- Kinematics --------------------------------
        self.update_airspeed()
        self.update_groundspeed()
        self.update_pos()

        #---------- Simulate Turbulence -----------------------
        self.turbulence.update()

        # Check whether new traffic state triggers conditional commands
        self.cond.update()

        #---------- Aftermath ---------------------------------
        self.trails.update()

    @timed_function(name='asas', dt=bs.settings.asas_dt, manual=True)
    def update_asas(self):
        # Conflict detection and resolution
        self.geod.update(self)
        self.cd.update(self, self)
        self.cr.update(self.cd, self, self)

    def update_airspeed(self):
        # Compute horizontal acceleration
        delta_spd = self.aporasas.tas - self.tas
        ax = self.perf.acceleration()
        need_ax = np.abs(delta_spd) > np.abs(bs.sim.simdt * ax)
        self.ax = need_ax * np.sign(delta_spd) * ax
        # Update velocities
        self.tas = np.where(need_ax, self.tas + self.ax * bs.sim.simdt, self.aporasas.tas)
        self.cas = vtas2cas(self.tas, self.alt)
        self.M = vtas2mach(self.tas, self.alt)

        # Turning

        turnrate = np.degrees(g0 * np.tan(np.where(self.aphi>self.eps,self.aphi,self.bank) \
                                          / np.maximum(self.tas, self.eps)))
        delhdg = (self.aporasas.hdg - self.hdg + 180) % 360 - 180  # [deg]
        self.swhdgsel = np.abs(delhdg) > np.abs(bs.sim.simdt * turnrate)

        # Update heading
        self.hdg = np.where(self.swhdgsel, 
                            self.hdg + bs.sim.simdt * turnrate * np.sign(delhdg), self.aporasas.hdg) % 360.0

        # Update vertical speed (alt select, capture and hold autopilot mode)
        delta_alt = self.aporasas.alt - self.alt
        # Old dead band version:
        #        self.swaltsel = np.abs(delta_alt) > np.maximum(
        #            10 * ft, np.abs(2 * bs.sim.simdt * self.vs))

        # Update version: time based engage of altitude capture (to adapt for UAV vs airliner scale)
        self.swaltsel = np.abs(delta_alt) >  1.05*np.maximum(np.abs(bs.sim.simdt * self.aporasas.vs), \
                                                         np.abs(bs.sim.simdt * self.vs))
        target_vs = self.swaltsel * np.sign(delta_alt) * np.abs(self.aporasas.vs)
        delta_vs = target_vs - self.vs
        # print(delta_vs / fpm)
        need_az = np.abs(delta_vs) > 300 * fpm   # small threshold
        self.az = need_az * np.sign(delta_vs) * (300 * fpm)   # fixed vertical acc approx 1.6 m/s^2
        self.vs = np.where(need_az, self.vs+self.az*bs.sim.simdt, target_vs)
        self.vs = np.where(np.isfinite(self.vs), self.vs, 0)    # fix vs nan issue

    def update_groundspeed(self):
        # Compute ground speed and track from heading, airspeed and wind
        if self.wind.winddim == 0:  # no wind
            self.gsnorth  = self.tas * np.cos(np.radians(self.hdg))
            self.gseast   = self.tas * np.sin(np.radians(self.hdg))

            self.gs  = self.tas
            self.trk = self.hdg
            self.windnorth[:], self.windeast[:] = 0.0,0.0

        else:
            applywind = self.alt>50.*ft # Only apply wind when airborne

            vnwnd,vewnd = self.wind.getdata(self.lat, self.lon, self.alt)
            self.windnorth[:], self.windeast[:] = vnwnd,vewnd
            self.gsnorth  = self.tas * np.cos(np.radians(self.hdg)) + self.windnorth*applywind
            self.gseast   = self.tas * np.sin(np.radians(self.hdg)) + self.windeast*applywind

            self.gs  = np.logical_not(applywind)*self.tas + \
                       applywind*np.sqrt(self.gsnorth**2 + self.gseast**2)

            self.trk = np.logical_not(applywind)*self.hdg + \
                       applywind*np.degrees(np.arctan2(self.gseast, self.gsnorth)) % 360.

        self.work += (self.perf.thrust * bs.sim.simdt * np.sqrt(self.gs * self.gs + self.vs * self.vs))


    def update_pos(self):
        # Update position
        self.alt = np.where(self.swaltsel, np.round(self.alt + self.vs * bs.sim.simdt, 6), self.aporasas.alt)
        self.lat = self.lat + np.degrees(bs.sim.simdt * self.gsnorth / Rearth)
        self.coslat = np.cos(np.deg2rad(self.lat))
        self.lon = self.lon + np.degrees(bs.sim.simdt * self.gseast / self.coslat / Rearth)
        self.distflown += self.gs * bs.sim.simdt

    def id2idx(self, acid):
        """Find index of aircraft id"""
        if not isinstance(acid, str):
            # id2idx is called for multiple id's
            # Fast way of finding indices of all ACID's in a given list
            tmp = dict((v, i) for i, v in enumerate(self.id))
            return [tmp.get(acidi, -1) for acidi in acid]
        else:
             # Catch last created id (* or # symbol)
            if acid in ('#', '*'):
                return self.ntraf - 1

            try:
                return self.id.index(acid.upper())
            except:
                return -1

    def setnoise(self, noise=None):
        """Noise (turbulence, ADBS-transmission noise, ADSB-truncated effect)"""
        if noise is None:
            return True, "Noise is currently " + ("on" if self.turbulence.active else "off")

        self.turbulence.setnoise(noise)
        self.adsb.setnoise(noise)
        return True

    def engchange(self, acid, engid):
        """Change of engines"""
        self.perf.engchange(acid, engid)
        return

    def move(self, idx, lat, lon, alt=None, hdg=None, casmach=None, vspd=None):
        self.lat[idx]      = lat
        self.lon[idx]      = lon

        if alt is not None:
            self.alt[idx]    = alt
            self.selalt[idx] = alt

        if hdg is not None:
            self.hdg[idx]  = hdg
            self.ap.trk[idx] = hdg

        if casmach is not None:
            self.tas[idx], self.selspd[idx], _ = vcasormach(casmach, alt)

        if vspd is not None:
            self.vs[idx]     = vspd
            self.swvnav[idx] = False


    def nom(self, idx):
        """ Reset acceleration back to nominal (1 kt/s^2): NOM acid """
        self.ax[idx] = kts #[m/s2]

    def poscommand(self, idxorwp):# Show info on aircraft(int) or waypoint or airport (str)
        """POS command: Show info or an aircraft, airport, waypoint or navaid"""
        # Aircraft index

        if type(idxorwp)==int and idxorwp >= 0:

            idx           = idxorwp
            acid          = self.id[idx]
            actype        = self.type[idx]
            latlon        = latlon2txt(self.lat[idx], self.lon[idx])
            alt           = round(self.alt[idx] / ft)
            hdg           = round(self.hdg[idx])
            trk           = round(self.trk[idx])
            cas           = round(self.cas[idx] / kts)
            tas           = round(self.tas[idx] / kts)
            gs            = round(self.gs[idx]/kts)
            M             = self.M[idx]
            VS            = round(self.vs[idx]/ft*60.)
            route         = self.ap.route[idx]

            # Position report
            lines = "Info on %s %s index = %d\n" %(acid, actype, idx)     \
                  + "Pos: "+latlon+ "\n"                                  \
                  + "Hdg: %03d   Trk: %03d\n"        %(hdg, trk)              \
                  + "Alt: %d ft  V/S: %d fpm\n"  %(alt,VS)                \
                  + "CAS/TAS/GS: %d/%d/%d kts   M: %.3f\n"%(cas,tas,gs,M)

            # FMS AP modes
            if self.swlnav[idx] and route.nwp > 0 and route.iactwp >= 0:

                if self.swvnav[idx]:
                    if self.swvnavspd[idx]:
                        lines = lines + "VNAV (incl.VNAVSPD), "
                    else:
                        lines = lines + "VNAV (NOT VNAVSPD), "

                lines += "LNAV to " + route.wpname[route.iactwp] + "\n"

            # Flight info: Destination and origin
            if self.ap.orig[idx] != "" or self.ap.dest[idx] != "":
                lines = lines +  "Flying"

                if self.ap.orig[idx] != "":
                    lines = lines +  " from " + self.ap.orig[idx]

                if self.ap.dest[idx] != "":
                    lines = lines +  " to " + self.ap.dest[idx]

            # Show a/c info and highlight route of aircraft in radar window
            # and pan to a/c (to show route)
            bs.scr.showroute(acid)
            return True, lines

        # Waypoint: airport, navaid or fix
        else:
            wp = idxorwp.upper()

            # Reference position for finding nearest
            reflat, reflon = bs.scr.getviewctr()

            lines = "Info on "+wp+":\n"

            # First try airports (most used and shorter, hence faster list)
            iap = bs.navdb.getaptidx(wp)
            if iap>=0:
                aptypes = ["large","medium","small"]
                lines = lines + bs.navdb.aptname[iap]+"\n"                 \
                        + "is a "+ aptypes[max(-1,bs.navdb.aptype[iap]-1)] \
                        +" airport at:\n"                                    \
                        + latlon2txt(bs.navdb.aptlat[iap],                 \
                                     bs.navdb.aptlon[iap]) + "\n"          \
                        + "Elevation: "                                      \
                        + str(int(round(bs.navdb.aptelev[iap]/ft)))        \
                        + " ft \n"

               # Show country name
                try:
                    ico = bs.navdb.cocode2.index(bs.navdb.aptco[iap].upper())
                    lines = lines + "in "+bs.navdb.coname[ico]+" ("+      \
                             bs.navdb.aptco[iap]+")"
                except:
                    ico = -1
                    lines = lines + "Country code: "+bs.navdb.aptco[iap]
                try:
                    runways = bs.navdb.rwythresholds[bs.navdb.aptid[iap]].keys()
                    if runways:
                        lines = lines + "\nRunways: " + ", ".join(runways)
                except KeyError:
                    pass

            # Not found as airport, try waypoints & navaids
            else:
                iwps = bs.navdb.getwpindices(wp,reflat,reflon)
                if iwps[0]>=0:
                    typetxt = ""
                    desctxt = ""
                    lastdesc = "XXXXXXXX"
                    for i in iwps:

                        # One line type text
                        if typetxt == "":
                            typetxt = typetxt+bs.navdb.wptype[i]
                        else:
                            typetxt = typetxt+" and "+bs.navdb.wptype[i]

                        # Description: multi-line
                        samedesc = bs.navdb.wpdesc[i]==lastdesc
                        if desctxt == "":
                            desctxt = desctxt +bs.navdb.wpdesc[i]
                            lastdesc = bs.navdb.wpdesc[i]
                        elif not samedesc:
                            desctxt = desctxt +"\n"+bs.navdb.wpdesc[i]
                            lastdesc = bs.navdb.wpdesc[i]

                        # Navaid: frequency
                        if bs.navdb.wptype[i] in ["VOR","DME","TACAN"] and not samedesc:
                            desctxt = desctxt + " "+ str(bs.navdb.wpfreq[i])+" MHz"
                        elif bs.navdb.wptype[i]=="NDB" and not samedesc:
                            desctxt = desctxt+ " " + str(bs.navdb.wpfreq[i])+" kHz"

                    iwp = iwps[0]

                    # Basic info
                    lines = lines + wp +" is a "+ typetxt       \
                           + " at\n"\
                           + latlon2txt(bs.navdb.wplat[iwp],  \
                                        bs.navdb.wplon[iwp])
                    # Navaids have description
                    if len(desctxt)>0:
                        lines = lines+ "\n" + desctxt

                    # VOR give variation
                    if bs.navdb.wptype[iwp]=="VOR":
                        lines = lines + "\nVariation: "+ \
                                     str(bs.navdb.wpvar[iwp])+" deg"


                    # How many others?
                    nother = bs.navdb.wpid.count(wp)-len(iwps)
                    if nother>0:
                        verb = ["is ","are "][min(1,max(0,nother-1))]
                        lines = lines +"\nThere "+verb + str(nother) +\
                                   " other waypoint(s) also named " + wp

                    # In which airways?
                    connect = bs.navdb.listconnections(wp, \
                                                bs.navdb.wplat[iwp],
                                                bs.navdb.wplon[iwp])
                    if len(connect)>0:
                        awset = set([])
                        for c in connect:
                            awset.add(c[0])

                        lines = lines+"\nAirways: "+"-".join(awset)


               # Try airway id
                else:  # airway
                    awid = wp
                    airway = bs.navdb.listairway(awid)
                    if len(airway)>0:
                        lines = ""
                        for segment in airway:
                            lines = lines+"Airway "+ awid + ": " + \
                                    " - ".join(segment)+"\n"
                        lines = lines[:-1] # cut off final newline
                    else:
                        return False,idxorwp+" not found as a/c, airport, navaid or waypoint"

            # Show what we found on airport and navaid/waypoint
            return True, lines

    def airwaycmd(self, key):
        ''' Show conections of a waypoint or airway. '''
        reflat, reflon = bs.scr.getviewctr()

        if bs.navdb.awid.count(key) > 0:
            return self.poscommand(key)

        # Find connecting airway legs
        wpid = key
        iwp = bs.navdb.getwpidx(wpid,reflat,reflon)
        if iwp < 0:
            return False,key + " not found."

        wplat = bs.navdb.wplat[iwp]
        wplon = bs.navdb.wplon[iwp]
        connect = bs.navdb.listconnections(key, wplat, wplon)
        if connect:
            lines = ""
            for c in connect:
                if len(c)>=2:
                    # Add airway, direction, waypoint
                    lines = lines+ c[0]+": to "+c[1]+"\n"
            return True, lines[:-1]  # exclude final newline
        return False, f"No airway legs found for {key}"

    def settrans(self, alt=-999.):
        """ Set or show transition level"""
        # in case a valid value is ginve set it
        if alt > -900.:
            if alt > 0.:
                self.translvl = alt
                return True
            return False,"Transition level needs to be ft/FL and larger than zero"

        # In case no value is given, show it
        tlvl = int(round(self.translvl/ft))
        return True, f"Transition level = {tlvl}/FL{int(round(tlvl/100.))}"

    def setbanklim(self, idx, bankangle=None):
        ''' Set bank limit for given aircraft. '''
        if bankangle:
            self.bank[idx] = np.radians(bankangle) # [rad]
            return True
        return True, f"Banklimit of {self.id[idx]} is {int(np.degrees(self.bank[idx]))} deg"

    def setthrottle(self,idx,throttle=""):
        """Set throttle to given value or AUTO, meaning autothrottle on (default)"""

        if throttle:
            if throttle in ('AUTO', 'OFF'): # throttle mode off, ATS on
                self.swats[idx] = True   # Autothrottle on
                self.thr[idx] = -999.    # Set to invalid

            elif throttle == "IDLE":
                self.swats[idx] = False
                self.thr[idx] = 0.0

            else:
                # Check for percent unit
                if throttle.count("%")==1:
                    throttle= throttle.replace("%","")
                    factor = 0.01
                else:
                    factor = 1.0

                # Remaining option is that it is a float, so try conversion
                try:
                    x = factor*float(throttle)
                except:
                    return False,"THR invalid argument "+throttle

                # Check whether value makes sense
                if x<0.0 or x>1.0:
                    return False, "THR invalid value " + throttle +". Needs to be [0.0 , 1.0]"

                 # Valid value, set throttle and disable autothrottle
                self.swats[idx] = False
                self.thr[idx] = x

            return True

        if self.swats[idx]:
            return True,"ATS of "+self.id[idx]+" is ON"
        return True, "ATS of " + self.id[idx] + " is OFF. THR is "+str(self.thr[idx])<|MERGE_RESOLUTION|>--- conflicted
+++ resolved
@@ -128,11 +128,8 @@
             # Flight Models
             self.cd       = ConflictDetection()
             self.cr       = ConflictResolution()
-<<<<<<< HEAD
             self.intent   = Intent()
-=======
             self.geod     = GeofenceDetection()
->>>>>>> 078425c9
             self.ap       = Autopilot()
             self.aporasas = APorASAS()
             self.adsb     = ADSB()
