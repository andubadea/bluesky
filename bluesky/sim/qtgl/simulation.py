try:
    # Try Qt5 first
    from PyQt5.QtCore import QThread, QObject, QCoreApplication
except ImportError:
    # Else PyQt4 imports
    from PyQt4.QtCore import QThread, QObject, QCoreApplication
import time

# Local imports
from screenio import ScreenIO
from ...traf import Traffic
from ...stack import Commandstack
from ...tools.network import StackTelnetServer
# from ...traf import Metric
from ... import settings
from ...tools.datafeed import Modesbeast


class Simulation(QObject):
    # =========================================================================
    # Settings
    # =========================================================================
    # Simulation timestep [seconds]
    simdt = settings.simdt

    # Simulation loop update rate [Hz]
    sys_rate = settings.sim_update_rate

    # Flag indicating running at fixed rate or fast time
    run_fast = False

    # simulation modes
    init, op, hold, end = range(4)

    # =========================================================================
    # Functions
    # =========================================================================
    def __init__(self, gui, navdb):
        super(Simulation, self).__init__()
        print 'Initializing multi-threaded simulation'

        self.mode        = Simulation.init
        self.samplecount = 0
        self.sysdt       = 1000 / self.sys_rate

        # Set starting system time [milliseconds]
        self.syst        = 0.0

        # Starting simulation time [seconds]
        self.simt        = 0.0

        self.ff_end      = None

        # Simulation objects
        self.screenio    = ScreenIO(self)
        self.traf        = Traffic(navdb)
        self.stack       = Commandstack(self, self.traf, self.screenio)
        self.telnet_in   = StackTelnetServer(self.stack)
        self.navdb       = navdb
        # Metrics
        self.metric      = None
        # self.metric      = Metric()
        self.beastfeed     = Modesbeast(self.stack, self.traf)

    def moveToThread(self, target_thread):
        self.screenio.moveToThread(target_thread)
        self.telnet_in.moveToThread(target_thread)
        self.beastfeed.moveToThread(target_thread)
        super(Simulation, self).moveToThread(target_thread)

    def doWork(self):
        # Start the telnet input server for stack commands
        self.telnet_in.start()

        self.syst = int(time.time() * 1000.0)

        while not self.mode == Simulation.end:
            # Timing bookkeeping
            self.samplecount += 1

            # Update the Mode-S beast parsing
            self.beastfeed.update()

            # TODO: what to do with init
            if self.mode == Simulation.init:
                self.mode = Simulation.op

            if self.mode == Simulation.op:
                self.stack.checkfile(self.simt)

            # Always update stack
            self.stack.process(self, self.traf, self.screenio)

            if self.mode == Simulation.op:
                self.traf.update(self.simt, self.simdt)

                # Update metrics
                if self.metric is not None:
                    self.metric.update(self, self.traf)

                # Update time for the next timestep
                self.simt += self.simdt

            # Process Qt events
            QCoreApplication.processEvents()

            # When running at a fixed rate, increment system time with sysdt and calculate remainder to sleep
            if not self.run_fast:
                self.syst += self.sysdt
                remainder = self.syst - int(1000.0 * time.time())

                if remainder > 0:
                    QThread.msleep(remainder)
            elif self.ff_end is not None and self.simt >= self.ff_end:
                self.start()

    def stop(self):
        self.mode = Simulation.end
        # TODO: Communicate quit signal to main thread

    def start(self):
        if self.run_fast:
            self.syst = int(time.time() * 1000.0)
        self.run_fast = False
        self.mode     = Simulation.op

    def pause(self):
        self.mode     = Simulation.hold

    def reset(self):
        self.simt     = 0.0
        self.mode     = Simulation.init
        self.traf.reset(self.navdb)

    def fastforward(self, nsec=None):

        self.ffmode = True
        if not nsec== None:
            self.ffstop = self.simt + nsec
        else:
<<<<<<< HEAD
            self.ff_end = None

    def datafeed(self, params):
        flag = params[0].lower()

        if flag == "on":
            self.beastfeed.connectToHost(settings.beast_ip,
                                         settings.beast_port)
        if flag == "off":
            self.beastfeed.disconnectFromHost()
=======
            self.ff_end = -1.0
>>>>>>> d7f6e54b
<|MERGE_RESOLUTION|>--- conflicted
+++ resolved
@@ -138,8 +138,7 @@
         if not nsec== None:
             self.ffstop = self.simt + nsec
         else:
-<<<<<<< HEAD
-            self.ff_end = None
+            self.ff_end = -1.0
 
     def datafeed(self, params):
         flag = params[0].lower()
@@ -148,7 +147,4 @@
             self.beastfeed.connectToHost(settings.beast_ip,
                                          settings.beast_port)
         if flag == "off":
-            self.beastfeed.disconnectFromHost()
-=======
-            self.ff_end = -1.0
->>>>>>> d7f6e54b
+            self.beastfeed.disconnectFromHost()