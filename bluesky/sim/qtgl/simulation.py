--- conflicted
+++ resolved
@@ -122,8 +122,6 @@
         self.mode   = self.init
         self.traf.reset(self.navdb)
 
-<<<<<<< HEAD
-=======
     def quit(self):
         self.running = False
 
@@ -143,7 +141,6 @@
             else:
                 self.start()
 
->>>>>>> 5e5e82e4
     def fastforward(self, nsec=None):
         self.ffmode = True
         if nsec is not None:
